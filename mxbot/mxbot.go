package mxbot

import (
	"context"
	"encoding/json"
	"fmt"
	"log/slog"
	"os"
	"path/filepath"
	"slices"
	"sync"
	"time"

	"github.com/rs/zerolog"
	"github.com/tensved/bobrix/mxbot/messages"
	"maunium.net/go/mautrix"
	"maunium.net/go/mautrix/crypto"
	"maunium.net/go/mautrix/crypto/cryptohelper"
	"maunium.net/go/mautrix/event"
	"maunium.net/go/mautrix/id"
)

type Bot interface {
	Name() string
	FullName() string // get full name with servername (e.g. @username:servername)
	UserID() id.UserID

	EventHandlers() []EventHandler
	AddEventHandler(handler EventHandler)

	AddCommand(command *Command, filters ...Filter)

	Client() *mautrix.Client

	StartListening(ctx context.Context) error
	StopListening(ctx context.Context) error
	GetSyncer() mautrix.Syncer
	Filters() []Filter
	AddFilter(filter Filter)

	SendMessage(ctx context.Context, roomID id.RoomID, msg messages.Message) error
	JoinRoom(ctx context.Context, roomID id.RoomID) error
	Download(ctx context.Context, mxcURL id.ContentURI) ([]byte, error)
	StartTyping(ctx context.Context, roomID id.RoomID) error
	StopTyping(ctx context.Context, roomID id.RoomID) error

	Ping(ctx context.Context) error

	IsThreadEnabled() bool

	GetThread(ctx context.Context, roomID id.RoomID, parentEventID id.EventID) (*MessagesThread, error)
	GetThreadByEvent(ctx context.Context, evt *event.Event) (*MessagesThread, error)

	SetIdleStatus()
	SetOnlineStatus()
	SetOfflineStatus()
}

// BotCredentials - credentials of the bot for Matrix
// should be provided by the user
// (username, password, homeserverURL)
type BotCredentials struct {
	Username      string
	Password      string
	HomeServerURL string
	PickleKey     []byte
	ThreadLimit   int
}

var (
	defaultSyncerRetryTime = 5 * time.Second
	defaultTypingTimeout   = 30 * time.Second
)

type BotOptions func(*DefaultBot) // Bot options. Used to configure the bot

// WithSyncerRetryTime - time to wait before retrying a failed sync
func WithSyncerRetryTime(time time.Duration) BotOptions {
	return func(bot *DefaultBot) {
		bot.syncerTimeRetry = time
	}
}

// WithTypingTimeout - time to wait before sending a typing event
func WithTypingTimeout(time time.Duration) BotOptions {
	return func(bot *DefaultBot) {
		bot.typingTimeout = time
	}
}

func WithDisplayName(name string) BotOptions {
	return func(bot *DefaultBot) {
		bot.displayName = name
	}
}

// NewDefaultBot - Bot constructor
// botName - name of the bot (should be unique for engine)
// botCredentials - matrix credentials of the bot
func NewDefaultBot(botName string, botCredentials *BotCredentials, opts ...BotOptions) (Bot, error) {
	client, err := mautrix.NewClient(botCredentials.HomeServerURL, "", "")
	if err != nil {
		return nil, err
	}

	logger := zerolog.New(os.Stdout).With().Timestamp().Logger() //.Level(zerolog.DebugLevel)

	bot := &DefaultBot{
		matrixClient:  client,
		name:          botName,
		eventHandlers: make([]EventHandler, 0),
		credentials:   botCredentials,
		logger:        &logger,

		syncerTimeRetry: defaultSyncerRetryTime,
		typingTimeout:   defaultTypingTimeout,
	}

	defaultFilters := []Filter{
		FilterNotMe(client), // ignore messages from the bot itself
		FilterAfterStart(
			bot,
			FilterAfterStartOptions{
				StartTime:      time.Now(),
				ProcessInvites: true,
			}), // ignore messages that were sent before start time
	}

	bot.filters = defaultFilters

	for _, opt := range opts {
		opt(bot)
	}

	return bot, nil
}

var _ Bot = (*DefaultBot)(nil)

// DefaultBot - Bot implementation
type DefaultBot struct {
	name          string
	displayName   string
	eventHandlers []EventHandler

	filters []Filter

	isThreadEnabled bool // thread support

	matrixClient *mautrix.Client
	machine      *crypto.OlmMachine

	botStatus event.Presence

	credentials *BotCredentials

	logger *zerolog.Logger

	syncerTimeRetry time.Duration
	typingTimeout   time.Duration

	cancelFunc context.CancelFunc
}

func (b *DefaultBot) Name() string {
	return b.name
}

func (b *DefaultBot) FullName() string {
	return b.Client().UserID.String()
}

func (b *DefaultBot) UserID() id.UserID {
	return b.Client().UserID
}

func (b *DefaultBot) EventHandlers() []EventHandler {
	return b.eventHandlers
}

func (b *DefaultBot) AddEventHandler(handler EventHandler) {
	b.eventHandlers = append(b.eventHandlers, handler)
}

func (b *DefaultBot) AddCommand(command *Command, filters ...Filter) {
	b.eventHandlers = append(
		b.eventHandlers,
		NewMessageHandler(
			command.Handler,
			append(filters, FilterCommand(command))...,
		),
	)
}

func (b *DefaultBot) Client() *mautrix.Client {
	return b.matrixClient
}

// Download - downloads the content of the mxc URL
func (b *DefaultBot) Download(ctx context.Context, mxcURL id.ContentURI) ([]byte, error) {
	return b.matrixClient.DownloadBytes(ctx, mxcURL)
}

func (b *DefaultBot) StartListening(ctx context.Context) error {
	syncCtx, cancel := context.WithCancel(ctx)
	b.cancelFunc = cancel

	if err := b.prepareBot(ctx); err != nil {
		return err
	}

	if err := b.startSyncer(syncCtx); err != nil {
		return err
	}

	return nil
}

func (b *DefaultBot) StopListening(ctx context.Context) error {
	if b.cancelFunc != nil {
		b.cancelFunc() // stops goroutine с Sync()
	}

	b.matrixClient.StopSync()

	b.logger.Info().Msg("stop sync and logout")

	_, err := b.matrixClient.Logout(ctx)

	return err
}

func (b *DefaultBot) Filters() []Filter {
	return b.filters
}

func (b *DefaultBot) AddFilter(filter Filter) {
	b.filters = append(b.filters, filter)
}

func (b *DefaultBot) GetSyncer() mautrix.Syncer {
	return b.matrixClient.Syncer
}

func (b *DefaultBot) JoinRoom(ctx context.Context, roomID id.RoomID) error {
	_, err := b.matrixClient.JoinRoomByID(ctx, roomID)
	if err != nil {
		return fmt.Errorf("%w roomID=%v: %w", ErrJoinToRoom, roomID, err)
	}

	return nil
}

func (b *DefaultBot) SendMessage(ctx context.Context, roomID id.RoomID, msg messages.Message) error {
	if msg == nil {
		return ErrNilMessage
	}

	if msg.Type().IsMedia() {
		uploadResponse, err := b.matrixClient.UploadMedia(ctx, msg.AsReqUpload())
		if err != nil {
			return fmt.Errorf("%w: %w", ErrUploadMedia, err)
		}
		msg.SetContentURI(uploadResponse.ContentURI)
	}

<<<<<<< HEAD
	// Checking if the room is encrypted
	var encryptionEvent event.EncryptionEventContent
	err := b.matrixClient.StateEvent(ctx, roomID, event.StateEncryption, "", &encryptionEvent)
	if err != nil {
		// If get 404, it means the room is not encrypted.
		if err.Error() == "M_NOT_FOUND (HTTP 404): Event not found." {
			// Send a not encrypted message
			_, err = b.matrixClient.SendMessageEvent(ctx, roomID, event.EventMessage, msg.AsJSON())
			if err != nil {
				return fmt.Errorf("%w: %w", ErrSendMessage, err)
			}
			return nil
		}
		slog.Error("failed to get room encryption state", "error", err)
		return fmt.Errorf("%w: %w", ErrSendMessage, err)
	}

	// Let's check if we have a session for this room
	session, err := b.machine.CryptoStore.GetOutboundGroupSession(ctx, roomID)
	if err != nil || session == nil {
		// If there is no session, create a new one
		// Get a list of room participants
		members, err := b.matrixClient.Members(ctx, roomID)
		if err != nil {
			slog.Error("failed to get room members", "error", err)
			return fmt.Errorf("%w: %w", ErrSendMessage, err)
		}

		// Collecting a list of user IDs
		userIDs := make([]id.UserID, 0, len(members.Chunk))
		for _, member := range members.Chunk {
			if member.StateKey != nil {
				userIDs = append(userIDs, id.UserID(*member.StateKey))
			}
		}

		err = b.machine.ShareGroupSession(ctx, roomID, userIDs)
		if err != nil {
			return fmt.Errorf("%w: %w", ErrSendMessage, err)
		}
	}

	// Determine event type based on message type
	eventType := event.EventMessage
	if msg.Type().IsMedia() {
		switch msg.Type() {
		case event.MsgImage:
			eventType = event.EventMessage
		case event.MsgVideo:
			eventType = event.EventMessage
		case event.MsgAudio:
			eventType = event.EventMessage
		case event.MsgFile:
			eventType = event.EventMessage
		}
	}

	encryptedContent, err := b.machine.EncryptMegolmEvent(ctx, roomID, eventType, msg.AsJSON())
	if err != nil {
		return fmt.Errorf("%w: %w", ErrSendMessage, err)
	}

	// If encryption was successful, send the encrypted message
	_, err = b.matrixClient.SendMessageEvent(ctx, roomID, event.EventEncrypted, encryptedContent)
=======
	_, err := b.matrixClient.SendMessageEvent(ctx, roomID, event.EventMessage, msg.AsJSON())
>>>>>>> 03fb0319
	if err != nil {
		return fmt.Errorf("%w: %w", ErrSendMessage, err)
	}

	return nil
}

func (b *DefaultBot) eventHandler(ctx context.Context, evt *event.Event) {

	if !b.checkFilters(evt) {
		return
	}

	cancelTyping, err := b.LoopTyping(ctx, evt.RoomID)

	if err != nil {
		b.logger.Warn().Err(err).Msg("failed to start typing")
	} else {
		defer cancelTyping()
	}

	eventContext, err := NewDefaultCtx(ctx, evt, b)

	defer eventContext.SetHandled()

	if err != nil {
		b.logger.Error().Err(err).Msg("failed to create event context")
		return
	}

	for _, handler := range b.eventHandlers {
		err := handler.Handle(eventContext)
		if err != nil {
			return
		}
	}
}

func (b *DefaultBot) startSyncer(ctx context.Context) error {
	syncer := b.matrixClient.Syncer.(*mautrix.DefaultSyncer)

	syncer.OnEvent(func(eventCtx context.Context, evt *event.Event) {
		go b.eventHandler(eventCtx, evt)
	})

	// Encrypted Message Handler
	syncer.OnEventType(event.EventEncrypted, func(ctx context.Context, evt *event.Event) {
		b.logger.Info().Msg("received encrypted message")

		_, err := b.machine.DecryptMegolmEvent(ctx, evt)
		if err != nil {
			b.logger.Error().
				Err(err).
				Str("room_id", evt.RoomID.String()).
				Str("sender", string(evt.Sender)).
				Msg("failed to decrypt message")

			if err.Error() == "no session with given ID found" {
				// Request the key from the sender
				err = b.machine.SendRoomKeyRequest(ctx, evt.RoomID, evt.Content.AsEncrypted().SenderKey, evt.Content.AsEncrypted().SessionID, "m.megolm.v1", map[id.UserID][]id.DeviceID{
					evt.Sender: {id.DeviceID(evt.Content.AsEncrypted().DeviceID)},
				})
				if err != nil {
					b.logger.Error().Err(err).Msg("failed to request room key")
					return
				}
				b.logger.Info().Msg("sent room key request")
			}
			return
		}

		b.logger.Info().Msg("message decrypted successfully")
	})

	// Room Key Receiver Handler
	syncer.OnEventType(event.ToDeviceRoomKey, func(ctx context.Context, evt *event.Event) {
		b.logger.Info().Interface("content", evt.Content.Raw).Msg("received room key event")
		content := evt.Content.AsRoomKey()
		if content == nil {
			b.logger.Error().Msg("invalid room key format")
			return
		}

		b.machine.HandleToDeviceEvent(ctx, evt)
	})

	// Key Request Handler
	syncer.OnEventType(event.ToDeviceRoomKeyRequest, func(ctx context.Context, evt *event.Event) {
		b.logger.Info().Msg("received room key request")
		content := evt.Content.AsRoomKeyRequest()
		if content == nil {
			b.logger.Error().Msg("invalid room key request format")
			return
		}

		b.logger.Info().Str("sender", string(evt.Sender)).Msg("room key request from")
		b.machine.HandleToDeviceEvent(ctx, evt)
	})

	// Handler for receiving forwarded room keys
	syncer.OnEventType(event.ToDeviceForwardedRoomKey, func(ctx context.Context, evt *event.Event) {
		b.logger.Info().Msg("received forwarded room key")
		content := evt.Content.AsForwardedRoomKey()
		if content == nil {
			b.logger.Error().Msg("invalid forwarded room key format")
			return
		}

		b.machine.HandleToDeviceEvent(ctx, evt)
	})

	go func() {
		for {
			select {
			case <-ctx.Done():
				b.logger.Info().Msg("syncer stopped by context")
				return
			default:
				b.logger.Info().Msg("start sync")
				err := b.matrixClient.SyncWithContext(ctx)
				if err != nil && ctx.Err() == nil {
					b.logger.Error().Err(err).Msg("failed to sync")
					time.Sleep(b.syncerTimeRetry)
				}
			}
		}
	}()

	return nil
}

// prepareBot - Authenticates the bot with the homeserver
// and register the bot if it is not registered
// also refreshes the access token if it is expired
func (b *DefaultBot) prepareBot(ctx context.Context) error {
	if err := b.authBot(ctx); err != nil {
		if err := b.registerBot(ctx); err != nil {
			return err
		}
	}

	if b.displayName != "" {
		if err := b.matrixClient.SetDisplayName(ctx, b.displayName); err != nil {
			return err
		}
	}

	// Initialize cryptography only after successful authorization
	if err := b.initCrypto(ctx); err != nil {
		return fmt.Errorf("failed to init crypto: %w", err)
	}

	// Starting a periodic token update
	go func(ctx context.Context) {
		ticker := time.NewTicker(3 * time.Minute)
		defer ticker.Stop()

		for {
			select {
			case <-ticker.C:
				if err := b.authBot(ctx); err != nil {
					b.logger.Error().Err(err).Msg("failed to auth bot")
				}
			case <-ctx.Done():
				b.logger.Info().Msg("auth ticker stopped")
				return
			}
		}
	}(ctx)

	return nil
}

// authBot - Authenticates the bot with the homeserver
func (b *DefaultBot) authBot(ctx context.Context) error {
	// Получаем текущую директорию
	currentDir, err := os.Getwd()
	if err != nil {
		return fmt.Errorf("failed to get current directory: %w", err)
	}

	// Check if a file with a saved device ID exists
	deviceIDFile := filepath.Join(currentDir, ".bin", "crypto", fmt.Sprintf("device-id-%s.txt", b.name))
	var deviceID id.DeviceID

	if _, err := os.Stat(deviceIDFile); err == nil {
		// If the file exists, read the device ID
		data, err := os.ReadFile(deviceIDFile)
		if err != nil {
			return fmt.Errorf("failed to read device ID file: %w", err)
		}
		deviceID = id.DeviceID(string(data))
	}

	loginReq := &mautrix.ReqLogin{
		Type: mautrix.AuthTypePassword,
		Identifier: mautrix.UserIdentifier{
			Type: mautrix.IdentifierTypeUser,
			User: b.credentials.Username,
		},
		Password: b.credentials.Password,
	}

	// If we have a saved device ID, we use it
	if deviceID != "" {
		loginReq.DeviceID = deviceID
	}

	resp, err := b.matrixClient.Login(ctx, loginReq)
	if err != nil {
		return err
	}

	b.matrixClient.UserID = resp.UserID
	b.matrixClient.AccessToken = resp.AccessToken
	b.matrixClient.DeviceID = resp.DeviceID

	// Save device ID to file
	cryptoDir := filepath.Join(currentDir, ".bin", "crypto")
	if err := os.MkdirAll(cryptoDir, 0755); err != nil {
		return fmt.Errorf("failed to create crypto directory: %w", err)
	}

	if err := os.WriteFile(deviceIDFile, []byte(resp.DeviceID), 0644); err != nil {
		return fmt.Errorf("failed to save device ID: %w", err)
	}

	// We check that the client is actually authorized
	whoami, err := b.matrixClient.Whoami(ctx)
	if err != nil {
		return fmt.Errorf("failed to verify login: %w", err)
	}

	if whoami.UserID != resp.UserID {
		return fmt.Errorf("user ID mismatch: got %s, expected %s", whoami.UserID, resp.UserID)
	}

	return nil
}

// registerBot - Registers the bot with the homeserver
func (b *DefaultBot) registerBot(ctx context.Context) error {
	resp, err := b.matrixClient.RegisterDummy(ctx, &mautrix.ReqRegister{
		Username:     b.credentials.Username,
		Password:     b.credentials.Password,
		InhibitLogin: false,
		Auth:         nil,
		Type:         mautrix.AuthTypeDummy,
	})
	if err != nil {
		return err
	}

	b.matrixClient.UserID = resp.UserID
	b.matrixClient.AccessToken = resp.AccessToken

	return nil
}

// checkFilters - Checks if the event should be processed
func (b *DefaultBot) checkFilters(evt *event.Event) bool {
	for _, filter := range b.filters {
		if !filter(evt) {
			return false
		}
	}
	return true
}

// typingData - struct for store information about typing by bots in rooms
// it is used to avoid problem with cancelling typingEvent when bot have multiple requests at the same time
type typingData struct {
	data map[string]int
	mx   *sync.RWMutex
}

func (d *typingData) add(roomID id.RoomID) {
	d.mx.Lock()
	d.data[roomID.String()]++
	d.mx.Unlock()
}

func (d *typingData) remove(roomID id.RoomID) {
	d.mx.Lock()
	defer d.mx.Unlock()

	d.data[roomID.String()]--

	if d.data[roomID.String()] == 0 {
		delete(d.data, roomID.String())
	}
}

var typing = typingData{
	data: make(map[string]int),
	mx:   &sync.RWMutex{},
}

// LoopTyping - Starts and stops typing on the room. Typing is sent every typingTimeout
// it will be stopped if the context is cancelled or if an error occurs
// it returns a function that can be used to stop the typing
func (b *DefaultBot) LoopTyping(ctx context.Context, roomID id.RoomID) (cancelTyping func(), err error) {

	ticker := time.NewTicker(b.typingTimeout)

	typing.add(roomID)

	err = b.StartTyping(ctx, roomID)
	if err != nil {
		return nil, err
	}

	cancel := make(chan struct{})

	go func(c <-chan struct{}) {
		for {
			select {
			case <-ticker.C:
				if err := b.StartTyping(ctx, roomID); err != nil {
					b.logger.Error().Err(err).Msg("failed to stop typing")
				}

			case <-c:
				typing.remove(roomID)

				if err := b.StopTyping(ctx, roomID); err != nil {
					b.logger.Error().Err(err).Msg("failed to stop typing")
				}

				return
			}
		}
	}(cancel)

	return func() {
		cancel <- struct{}{}
		ticker.Stop()

		close(cancel)
	}, nil

}

// StartTyping - Starts typing on the room
func (b *DefaultBot) StartTyping(ctx context.Context, roomID id.RoomID) error {
	_, err := b.matrixClient.UserTyping(ctx, roomID, true, b.typingTimeout)
	return err
}

// StopTyping - Stops typing on the room
func (b *DefaultBot) StopTyping(ctx context.Context, roomID id.RoomID) error {
	_, err := b.matrixClient.UserTyping(ctx, roomID, false, b.typingTimeout)
	return err
}

// Ping - Checks if the bot is online
// It will return error if the bot is offline
func (b *DefaultBot) Ping(ctx context.Context) error {
	_, err := b.matrixClient.GetOwnDisplayName(ctx)
	return err
}

func (b *DefaultBot) IsThreadEnabled() bool {
	return b.isThreadEnabled
}

func (b *DefaultBot) GetThreadByEvent(ctx context.Context, evt *event.Event) (*MessagesThread, error) {

	if evt == nil {
		return nil, ErrNilEvent
	}

	rel := evt.Content.AsMessage().RelatesTo

	if rel == nil || rel.Type != event.RelThread {
		return nil, nil
	}

	roomID := evt.RoomID
	parentEventID := rel.EventID

	return b.GetThread(ctx, roomID, parentEventID)
}

func (b *DefaultBot) SetStatus(status event.Presence) {
	b.botStatus = status
}

func (b *DefaultBot) SetIdleStatus() {
	b.SetStatus(event.PresenceUnavailable)
}

func (b *DefaultBot) SetOnlineStatus() {
	b.SetStatus(event.PresenceOnline)
}

func (b *DefaultBot) SetOfflineStatus() {
	b.SetStatus(event.PresenceOffline)
}

// GetThreadStory - gets the thread story
func (b *DefaultBot) GetThread(ctx context.Context, roomID id.RoomID, parentEventID id.EventID) (*MessagesThread, error) {

	msgs, err := b.matrixClient.Messages(
		ctx,
		roomID,
		"",
		"",
		mautrix.DirectionBackward,
		nil,
		b.credentials.ThreadLimit,
	)
	if err != nil {
		slog.Error("error get messages", "error", err)
		return nil, err
	}

	data := make([]*event.Event, 0)

	for _, evt := range msgs.Chunk {

		msg, ok := GetFixedMessage(evt)
		if !ok {
			continue
		}

		evt.Content.Parsed = msg

		if evt.ID == parentEventID {

			data = append(data, evt)

			rawContent := evt.Content.Raw

			if answerEventID, ok := rawContent[AnswerToCustomField]; ok {

				evtID := id.EventID(answerEventID.(string))

				answerEvent, err := b.matrixClient.GetEvent(ctx, roomID, evtID)
				if err != nil {
					slog.Error("error get answer event", "error", err)
					break
				}

				answerMsg, ok := GetFixedMessage(answerEvent)
				if !ok {
					continue
				}

				answerEvent.Content.Parsed = answerMsg

				data = append(data, answerEvent)
			}
			break
		}

		rel := msg.RelatesTo

		if rel == nil {
			slog.Info("rel type nil", "event_id", evt.ID)
			continue
		}

		if rel.Type != event.RelThread || rel.EventID != parentEventID {
			slog.Debug("rel type not thread", "event_id", evt.ID, "rel_event_id", rel.EventID, "rel_type", rel.Type)
			continue
		}

		data = append(data, evt)
	}

	slog.Info("data size", "size", len(data))

	slices.Reverse(data)

	thread := &MessagesThread{
		Messages: data,
		ParentID: parentEventID,
		RoomID:   roomID,
	}

	return thread, nil
}

func GetFixedMessage(evt *event.Event) (*event.MessageEventContent, bool) {
	veryRaw := evt.Content.VeryRaw

	if veryRaw == nil {
		return nil, false
	}

	var msg *event.MessageEventContent

	if err := json.Unmarshal(veryRaw, &msg); err != nil {
		slog.Error("error unmarshal message", "error", err)
		return nil, false
	}

	return msg, true
}

func (b *DefaultBot) initCrypto(ctx context.Context) error {
	// Check that the client is authorized
	if b.matrixClient.UserID == "" || b.matrixClient.AccessToken == "" {
		return fmt.Errorf("client is not logged in")
	}

	// Get the current directory
	currentDir, err := os.Getwd()
	if err != nil {
		return fmt.Errorf("failed to get current directory: %w", err)
	}

	storeDir := filepath.Join(currentDir, ".bin", "crypto", fmt.Sprintf("crypto-store-%s.db", b.name))

	// Create a directory to store cryptographic data
	cryptoDir := filepath.Join(currentDir, ".bin", "crypto")
	if err := os.MkdirAll(cryptoDir, 0755); err != nil {
		return fmt.Errorf("failed to create crypto directory: %w", err)
	}

	// Create a crypto helper with automatic session management
	cryptoHelper, err := cryptohelper.NewCryptoHelper(b.matrixClient, b.credentials.PickleKey, storeDir)
	if err != nil {
		return fmt.Errorf("failed to create crypto helper: %w", err)
	}

	// Initialize the crypto helper
	err = cryptoHelper.Init(ctx)
	if err != nil {
		return fmt.Errorf("failed to init crypto helper: %w", err)
	}

	// We get a machine for encryption/decryption
	b.machine = cryptoHelper.Machine()

	// Loading the machine context
	err = b.machine.Load(ctx)
	if err != nil {
		return fmt.Errorf("failed to load olm machine: %w", err)
	}

	identity := b.machine.OwnIdentity()
	if identity == nil {
		return fmt.Errorf("failed to get own identity")
	}

	b.logger.Info().Interface("identity", identity).Msg("crypto initialized")

	return nil
}<|MERGE_RESOLUTION|>--- conflicted
+++ resolved
@@ -264,7 +264,6 @@
 		msg.SetContentURI(uploadResponse.ContentURI)
 	}
 
-<<<<<<< HEAD
 	// Checking if the room is encrypted
 	var encryptionEvent event.EncryptionEventContent
 	err := b.matrixClient.StateEvent(ctx, roomID, event.StateEncryption, "", &encryptionEvent)
@@ -329,9 +328,6 @@
 
 	// If encryption was successful, send the encrypted message
 	_, err = b.matrixClient.SendMessageEvent(ctx, roomID, event.EventEncrypted, encryptedContent)
-=======
-	_, err := b.matrixClient.SendMessageEvent(ctx, roomID, event.EventMessage, msg.AsJSON())
->>>>>>> 03fb0319
 	if err != nil {
 		return fmt.Errorf("%w: %w", ErrSendMessage, err)
 	}
